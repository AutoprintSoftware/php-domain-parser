--- conflicted
+++ resolved
@@ -51,9 +51,10 @@
         $this->host               = $host;
     }
 
-
     /**
-     * @return string
+     * Get Subdomain.
+     *
+     * @return string|null
      */
     public function getSubdomain()
     {
@@ -63,7 +64,7 @@
     /**
      * @param string $subdomain
      */
-    public function setSubdomain( $subdomain )
+    public function setSubdomain ( $subdomain )
     {
         $this->subdomain = $subdomain;
     }
@@ -85,7 +86,9 @@
     }
 
     /**
-     * @return string
+     * Get Public suffix.
+     *
+     * @return string|null
      */
     public function getPublicSuffix()
     {
@@ -101,7 +104,9 @@
     }
 
     /**
-     * @return string
+     * Get Entire host part.
+     *
+     * @return string|null
      */
     public function getHost()
     {
@@ -115,7 +120,6 @@
     {
         $this->host = $host;
     }
-
 
     /**
      * Get string representation of host.
@@ -152,59 +156,4 @@
             'host'               => $this->host,
         );
     }
-<<<<<<< HEAD
-
-    /**
-     * Get property.
-     *
-     * @param string $name Property to get
-     *
-     * @return string|null Property requested if exists and is set, null otherwise
-     */
-    public function __get($name)
-    {
-        return $this->$name;
-    }
-
-    /**
-     * Get Subdomain.
-     *
-     * @return null|string
-     */
-    public function getSubdomain()
-    {
-        return $this->subdomain;
-    }
-
-    /**
-     * Get Registerable domain.
-     *
-     * @return null|string
-     */
-    public function getRegisterableDomain()
-    {
-        return $this->registerableDomain;
-    }
-
-    /**
-     * Get Public suffix.
-     *
-     * @return null|string
-     */
-    public function getPublicSuffix()
-    {
-        return $this->publicSuffix;
-    }
-
-    /**
-     * Get Entire host part.
-     *
-     * @return null|string
-     */
-    public function getHost()
-    {
-        return $this->host;
-    }
-=======
->>>>>>> 4a4678f3
 }