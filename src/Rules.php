<?php

declare(strict_types=1);

namespace Pdp;

use SplTempFileObject;
use TypeError;
use function array_pop;
use function explode;
use function gettype;
use function is_object;
use function is_string;
use function method_exists;
use function preg_match;
use function strpos;
use function substr;

final class Rules implements PublicSuffixList
{
    private const ICANN_DOMAINS = 'ICANN_DOMAINS';
    private const PRIVATE_DOMAINS = 'PRIVATE_DOMAINS';

    private const REGEX_PSL_SECTION = ',^// ===(?<point>BEGIN|END) (?<type>ICANN|PRIVATE) DOMAINS===,';
    private const PSL_SECTION = [
        'ICANN' => [
            'BEGIN' => self::ICANN_DOMAINS,
            'END' => '',
        ],
        'PRIVATE' => [
            'BEGIN' => self::PRIVATE_DOMAINS,
            'END' => '',
        ],
    ];

    /**
     * PSL rules as a multidimensional associative array.
     *
     * @var array{ICANN_DOMAINS: array<array>, PRIVATE_DOMAINS: array<array>}
     */
    private array $rules;

    /**
     * @param array{ICANN_DOMAINS: array<array>, PRIVATE_DOMAINS: array<array>} $rules
     */
    private function __construct(array $rules)
    {
        $this->rules = $rules;
    }

    /**
     * Returns a new instance from a file path.
     *
     * @param null|resource $context
     *
     * @throws UnableToLoadResource         If the rules can not be loaded from the path
     * @throws UnableToLoadPublicSuffixList If the rules contains in the resource are invalid
     */
    public static function fromPath(string $path, $context = null): self
    {
        return self::fromString(Stream::getContentAsString($path, $context));
    }

    /**
     * Returns a new instance from a string.
     *
     * @param object|string $content a string or an object which exposes the __toString method
     *
     * @throws UnableToLoadPublicSuffixList If the rules contains in the resource are invalid
     */
    public static function fromString($content): self
    {
        if (is_object($content) && method_exists($content, '__toString')) {
            $content = (string) $content;
        }

        if (!is_string($content)) {
            throw new TypeError('The content to be converted should be a string or a Stringable object, `'.gettype($content).'` given.');
        }

        return new self(self::parse($content));
    }

    /**
     * Convert the Public Suffix List into an associative, multidimensional array.
     *
     * @return array{ICANN_DOMAINS: array<array>, PRIVATE_DOMAINS: array<array>}
     */
    private static function parse(string $content): array
    {
        $rules = [self::ICANN_DOMAINS => [], self::PRIVATE_DOMAINS => []];
        $section = '';
        $file = new SplTempFileObject();
        $file->fwrite($content);
        $file->setFlags(SplTempFileObject::DROP_NEW_LINE | SplTempFileObject::READ_AHEAD | SplTempFileObject::SKIP_EMPTY);
        /** @var string $line */
        foreach ($file as $line) {
            $section = self::getSection($section, $line);
            if (in_array($section, [self::PRIVATE_DOMAINS, self::ICANN_DOMAINS], true) && false === strpos($line, '//')) {
                $rules[$section] = self::addRule($rules[$section], explode('.', $line));
            }
        }

        return $rules;
    }

    /**
     * Returns the section type for a given line.
     */
    private static function getSection(string $section, string $line): string
    {
        if (1 === preg_match(self::REGEX_PSL_SECTION, $line, $matches)) {
            return self::PSL_SECTION[$matches['type']][$matches['point']];
        }

        return $section;
    }

    /**
     * Recursive method to build the array representation of the Public Suffix List.
     *
     * This method is based heavily on the code found in generateEffectiveTLDs.php
     *
     * @see https://github.com/usrflo/registered-domain-libs/blob/master/generateEffectiveTLDs.php
     * A copy of the Apache License, Version 2.0, is provided with this
     * distribution
     *
     * @param array<array>  $list      Initially an empty array, this eventually becomes the array representation of a
     *                                 Public Suffix List section
     * @param array<string> $ruleParts One line (rule) from the Public Suffix List exploded on '.', or the remaining
     *                                 portion of that array during recursion
     *
     * @throws UnableToLoadPublicSuffixList if the domain name can not be converted using IDN to ASCII algorithm
     *
     * @return array<array>
     */
    private static function addRule(array $list, array $ruleParts): array
    {
        // Adheres to canonicalization rule from the "Formal Algorithm" section
        // of https://publicsuffix.org/list/
        // "The domain and all rules must be canonicalized in the normal way
        // for hostnames - lower-case, Punycode (RFC 3492)."
        try {
            /** @var string $line */
            $line = array_pop($ruleParts);
            $rule = Idna::toAscii($line, Idna::IDNA2008_ASCII)->result();
        } catch (CannotProcessHost $exception) {
            throw UnableToLoadPublicSuffixList::dueToInvalidRule($line ?? null, $exception);
        }

        $isDomain = true;
        if (0 === strpos($rule, '!')) {
            $rule = substr($rule, 1);
            $isDomain = false;
        }

        $list[$rule] = $list[$rule] ?? ($isDomain ? [] : ['!' => '']);
        if ($isDomain && [] !== $ruleParts) {
            /** @var array<array-key, array> $tmpList */
            $tmpList = $list[$rule];
            $list[$rule] = self::addRule($tmpList, $ruleParts);
        }

        return $list;
    }

    /**
     * @param array{rules:array{ICANN_DOMAINS: array<array>, PRIVATE_DOMAINS: array<array>}} $properties
     */
    public static function __set_state(array $properties): self
    {
        return new self($properties['rules']);
    }

    /**
     * @param mixed $host a type that supports instantiating a Domain from.
     */
    public function resolve($host): ResolvedDomainName
    {
        try {
            return $this->getCookieDomain($host);
        } catch (UnableToResolveDomain $exception) {
            return ResolvedDomain::fromUnknown($exception->domain());
        } catch (SyntaxError $exception) {
            return ResolvedDomain::fromUnknown(Domain::fromIDNA2008(null));
        }
    }

    /**
     * @param mixed $host the domain value
     */
    public function getCookieDomain($host): ResolvedDomainName
    {
        $domain = $this->validateDomain($host);
        [$suffixLength, $section] = $this->resolveSuffix($domain, '');
        if (self::ICANN_DOMAINS === $section) {
            return ResolvedDomain::fromICANN($domain, $suffixLength);
        }

        if (self::PRIVATE_DOMAINS === $section) {
            return ResolvedDomain::fromPrivate($domain, $suffixLength);
        }

        return ResolvedDomain::fromUnknown($domain, $suffixLength);
    }

    /**
     * @param mixed $host a type that supports instantiating a Domain from.
     */
    public function getICANNDomain($host): ResolvedDomainName
    {
        $domain = $this->validateDomain($host);
        [$suffixLength, $section] = $this->resolveSuffix($domain, self::ICANN_DOMAINS);
        if (self::ICANN_DOMAINS !== $section) {
            throw UnableToResolveDomain::dueToMissingSuffix($domain, 'ICANN');
        }

        return ResolvedDomain::fromICANN($domain, $suffixLength);
    }

    /**
     * @param mixed $host a type that supports instantiating a Domain from.
     */
    public function getPrivateDomain($host): ResolvedDomainName
    {
        $domain = $this->validateDomain($host);
        [$suffixLength, $section] = $this->resolveSuffix($domain, self::PRIVATE_DOMAINS);
        if (self::PRIVATE_DOMAINS !== $section) {
            throw UnableToResolveDomain::dueToMissingSuffix($domain, 'private');
        }

        return ResolvedDomain::fromPrivate($domain, $suffixLength);
    }

    /**
     * Assert the domain is valid and is resolvable.
     *
     * @param mixed $domain a type that supports instantiating a Domain from.
     *
     * @throws SyntaxError           If the domain is invalid
     * @throws UnableToResolveDomain If the domain can not be resolved
     */
    private function validateDomain($domain): DomainName
    {
        if ($domain instanceof DomainNameProvider) {
            $domain = $domain->domain();
        }

        if (!$domain instanceof DomainName) {
            $domain = Domain::fromIDNA2008($domain);
        }

        if ('' === $domain->label(0)) {
            throw UnableToResolveDomain::dueToUnresolvableDomain($domain);
        }

        return $domain;
    }

    /**
     * Returns the length and the section of thhe resolved effective top level domain.
     *
     * @return array{0: int, 1:string}
     */
    private function resolveSuffix(DomainName $domain, string $section): array
    {
        $icannSuffixLength = $this->getPublicSuffixLengthFromSection($domain, self::ICANN_DOMAINS);
        if (1 > $icannSuffixLength) {
            return [1, ''];
        }

        if (self::ICANN_DOMAINS === $section) {
            return [$icannSuffixLength, self::ICANN_DOMAINS];
        }

        $privateSuffixLength = $this->getPublicSuffixLengthFromSection($domain, self::PRIVATE_DOMAINS);
        if ($privateSuffixLength > $icannSuffixLength) {
            return [$privateSuffixLength, self::PRIVATE_DOMAINS];
        }

        return [$icannSuffixLength, self::ICANN_DOMAINS];
    }

    /**
     * Returns the public suffix label count for a domain name according to a PSL section.
     */
    private function getPublicSuffixLengthFromSection(DomainName $domain, string $section): int
    {
        $rules = $this->rules[$section];
        $labelCount = 0;
        foreach ($domain->toAscii() as $label) {
            //match exception rule
            if (isset($rules[$label]['!'])) {
                break;
            }

            //match wildcard rule
            if (array_key_exists('*', $rules)) {
                ++$labelCount;
                break;
            }

            //no match found
            if (!array_key_exists($label, $rules)) {
                // for private domain suffix MUST be fully matched else no suffix is found
                // https://github.com/jeremykendall/php-domain-parser/issues/321
<<<<<<< HEAD
                // https://github.com/jeremykendall/php-domain-parser/issues/334
                if (self::PRIVATE_DOMAINS === $section && self::hasRemainingRuleLabels($rules)) {
=======
                if (self::PRIVATE_DOMAINS === $section && [] !== $rules) {
>>>>>>> 1df0801c
                    $labelCount = 0;
                }
                break;
            }

            ++$labelCount;
            /** @var array<array-key, mixed> $rules */
            $rules = $rules[$label];
        }

        return $labelCount;
    }

    private static function hasRemainingRuleLabels(array $rules): bool
    {
        foreach ($rules as $rule) {
            if ([] !== $rule) {
                return true;
            }
        }

        return false;
    }
}<|MERGE_RESOLUTION|>--- conflicted
+++ resolved
@@ -304,12 +304,9 @@
             if (!array_key_exists($label, $rules)) {
                 // for private domain suffix MUST be fully matched else no suffix is found
                 // https://github.com/jeremykendall/php-domain-parser/issues/321
-<<<<<<< HEAD
                 // https://github.com/jeremykendall/php-domain-parser/issues/334
                 if (self::PRIVATE_DOMAINS === $section && self::hasRemainingRuleLabels($rules)) {
-=======
-                if (self::PRIVATE_DOMAINS === $section && [] !== $rules) {
->>>>>>> 1df0801c
+
                     $labelCount = 0;
                 }
                 break;
