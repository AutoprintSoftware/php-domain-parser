<?php
/**
 * PHP Domain Parser: Public Suffix List based URL parsing.
 *
 * @see http://github.com/jeremykendall/php-domain-parser for the canonical source repository
 *
 * @copyright Copyright (c) 2017 Jeremy Kendall (http://jeremykendall.net)
 * @license   http://github.com/jeremykendall/php-domain-parser/blob/master/LICENSE MIT License
 */
declare(strict_types=1);

namespace Pdp;

use Pdp\Http\HttpAdapter;
use Psr\SimpleCache\CacheInterface;
use RuntimeException;
use SplTempFileObject;

/**
 * Public Suffix List Manager.
 *
 * This class obtains, writes, caches, and returns text and PHP representations
 * of the Public Suffix List
 */
class PublicSuffixListManager
{
    const PUBLIC_SUFFIX_LIST_URL = 'https://raw.githubusercontent.com/publicsuffix/list/master/public_suffix_list.dat';
    const ALL_DOMAINS = 'ALL';
    const ICANN_DOMAINS = 'ICANN';
    const PRIVATE_DOMAINS = 'PRIVATE';

    /**
     * @var string Public Suffix List Source URL
     */
    private $sourceUrl;

    /**
     * @var CacheInterface PSR-16 cache adapter
     */
    private $cacheAdapter;

    /**
     * @var HttpAdapter Http adapter
     */
    private $httpAdapter;

    /**
     * Public constructor.
     *
     * @param CacheInterface $cacheAdapter
     * @param HttpAdapter    $httpAdapter
     * @param string         $sourceUrl
     */
    public function __construct(
        CacheInterface $cacheAdapter,
        HttpAdapter $httpAdapter,
        string $sourceUrl = self::PUBLIC_SUFFIX_LIST_URL
    ) {
        $this->cacheAdapter = $cacheAdapter;
        $this->httpAdapter = $httpAdapter;
        $this->sourceUrl = $sourceUrl;
    }

    /**
     * Gets Public Suffix List.
     *
     * @param string $type the Public Suffix List type
     *
     * @throws RuntimeException if no PublicSuffixList can be returned
     *
     * @return PublicSuffixList
     */
    public function getList($type = self::ALL_DOMAINS): PublicSuffixList
    {
        static $type_lists = [
            self::ALL_DOMAINS => self::ALL_DOMAINS,
            self::ICANN_DOMAINS => self::ICANN_DOMAINS,
            self::PRIVATE_DOMAINS => self::PRIVATE_DOMAINS,
        ];

        $type = $type_lists[$type] ?? self::ALL_DOMAINS;

        if (($list = $this->cacheAdapter->get($type)) === null) {
            $this->refreshPublicSuffixList();
            $list = $this->cacheAdapter->get($type);
        }

        return new PublicSuffixList(json_decode($list, true));
    }

    /**
     * Downloads Public Suffix List and writes text cache and PHP cache. If these files
     * already exist, they will be overwritten.
     *
     * Returns true if all list are correctly refreshed
     *
     * @return bool
     */
    public function refreshPublicSuffixList(): bool
    {
        $publicSuffixList = $this->httpAdapter->getContent($this->sourceUrl);
<<<<<<< HEAD
=======

        return $this->cacheAdapter->set(self::PUBLIC_SUFFIX_LIST_DATA, $publicSuffixList)
            && $this->cachePublicSuffixListTypes($publicSuffixList);
    }

    /**
     * Cache the different public suffix list subtypes.
     *
     * Returns true if all the public suffix list are correctly refreshed
     *
     * @param string $publicSuffixList
     *
     * @return bool
     */
    private function cachePublicSuffixListTypes(string $publicSuffixList): bool
    {
>>>>>>> d476cb95
        $publicSuffixListTypes = $this->convertListToArray($publicSuffixList);

        return $this->cacheAdapter->setMultiple(array_map('json_encode', $publicSuffixListTypes));
    }

    /**
     * Parses text representation of list to associative, multidimensional array.
     *
     * @param string $publicSuffixList
     *
     * @return array Associative, multidimensional array representation of the
     *               public suffx list
     */
    private function convertListToArray(string $publicSuffixList): array
    {
        $addDomain = [
            self::ICANN_DOMAINS => false,
            self::PRIVATE_DOMAINS => false,
        ];

        $publicSuffixListTypes = [
            self::ALL_DOMAINS => [],
            self::ICANN_DOMAINS => [],
            self::PRIVATE_DOMAINS => [],
        ];

        $data = new SplTempFileObject();
        $data->fwrite($publicSuffixList);
        $data->setFlags(SplTempFileObject::DROP_NEW_LINE | SplTempFileObject::READ_AHEAD | SplTempFileObject::SKIP_EMPTY);
        foreach ($data as $line) {
            $addDomain = $this->validateDomainAddition($line, $addDomain);
            if (strstr($line, '//') !== false) {
                continue;
            }
            $publicSuffixListTypes = $this->convertLineToArray($line, $publicSuffixListTypes, $addDomain);
        }

        return $publicSuffixListTypes;
    }

    /**
     * Update the addition status for a given line against the domain list (ICANN and PRIVATE).
     *
     * @param string $line      the current file line
     * @param array  $addDomain the domain addition status
     *
     * @return array
     */
    private function validateDomainAddition(string $line, array $addDomain): array
    {
        foreach ($addDomain as $section => $status) {
            $addDomain[$section] = $this->isValidSection($status, $line, $section);
        }

        return $addDomain;
    }

    /**
     * Tell whether the line can be converted for a given domain.
     *
     * @param bool   $previousStatus the previous status
     * @param string $line           the current file line
     * @param string $section        the section to be considered
     *
     * @return bool
     */
    private function isValidSection(bool $previousStatus, string $line, string $section): bool
    {
        if (!$previousStatus && strpos($line, '// ===BEGIN ' . $section . ' DOMAINS===') === 0) {
            return true;
        }

        if ($previousStatus && strpos($line, '// ===END ' . $section . ' DOMAINS===') === 0) {
            return false;
        }

        return $previousStatus;
    }

    /**
     * Convert a line from the Public Suffix list.
     *
     * @param string $textLine              Public Suffix List text line
     * @param array  $publicSuffixListTypes Associative, multidimensional array representation of the
     *                                      public suffx list
     * @param array  $addDomain             Tell which section should be converted
     *
     * @return array Associative, multidimensional array representation of the
     *               public suffx list
     */
    private function convertLineToArray(string $textLine, array $publicSuffixListTypes, array $addDomain): array
    {
        $ruleParts = explode('.', $textLine);
        $this->buildArray($publicSuffixListTypes[self::ALL_DOMAINS], $ruleParts);
        $domainNames = array_keys(array_filter($addDomain));
        foreach ($domainNames as $domainName) {
            $this->buildArray($publicSuffixListTypes[$domainName], $ruleParts);
        }

        return $publicSuffixListTypes;
    }

    /**
     * Recursive method to build the array representation of the Public Suffix List.
     *
     * This method is based heavily on the code found in generateEffectiveTLDs.php
     *
     * @see https://github.com/usrflo/registered-domain-libs/blob/master/generateEffectiveTLDs.php
     * A copy of the Apache License, Version 2.0, is provided with this
     * distribution
     *
     * @param array $publicSuffixList Initially an empty array, this eventually
     *                                becomes the array representation of the Public Suffix List
     * @param array $ruleParts        One line (rule) from the Public Suffix List
     *                                exploded on '.', or the remaining portion of that array during recursion
     */
    private function buildArray(array &$publicSuffixList, array $ruleParts)
    {
        $isDomain = true;

        $part = array_pop($ruleParts);

        // Adheres to canonicalization rule from the "Formal Algorithm" section
        // of https://publicsuffix.org/list/
        // "The domain and all rules must be canonicalized in the normal way
        // for hostnames - lower-case, Punycode (RFC 3492)."

        $part = idn_to_ascii($part, 0, INTL_IDNA_VARIANT_UTS46);
        if (strpos($part, '!') === 0) {
            $part = substr($part, 1);
            $isDomain = false;
        }

        if (!array_key_exists($part, $publicSuffixList)) {
            $publicSuffixList[$part] = $isDomain ? [] : ['!' => ''];
        }

        if ($isDomain && !empty($ruleParts)) {
            $this->buildArray($publicSuffixList[$part], $ruleParts);
        }
    }
}<|MERGE_RESOLUTION|>--- conflicted
+++ resolved
@@ -99,25 +99,6 @@
     public function refreshPublicSuffixList(): bool
     {
         $publicSuffixList = $this->httpAdapter->getContent($this->sourceUrl);
-<<<<<<< HEAD
-=======
-
-        return $this->cacheAdapter->set(self::PUBLIC_SUFFIX_LIST_DATA, $publicSuffixList)
-            && $this->cachePublicSuffixListTypes($publicSuffixList);
-    }
-
-    /**
-     * Cache the different public suffix list subtypes.
-     *
-     * Returns true if all the public suffix list are correctly refreshed
-     *
-     * @param string $publicSuffixList
-     *
-     * @return bool
-     */
-    private function cachePublicSuffixListTypes(string $publicSuffixList): bool
-    {
->>>>>>> d476cb95
         $publicSuffixListTypes = $this->convertListToArray($publicSuffixList);
 
         return $this->cacheAdapter->setMultiple(array_map('json_encode', $publicSuffixListTypes));
