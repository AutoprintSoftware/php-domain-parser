--- conflicted
+++ resolved
@@ -46,7 +46,6 @@
         "ext-json": "*"
     },
     "require-dev": {
-<<<<<<< HEAD
         "friendsofphp/php-cs-fixer": "^v3.8.0",
         "guzzlehttp/guzzle": "^7.5",
         "guzzlehttp/psr7": "^1.6 || ^2.4.1",
@@ -57,18 +56,6 @@
         "psr/http-factory": "^1.0.1",
         "psr/simple-cache": "^1.0.1",
         "symfony/cache": "^v5.0.0 || ^v6.0.0"
-=======
-        "friendsofphp/php-cs-fixer": "^v3.5.0",
-        "guzzlehttp/guzzle": "^7.0",
-        "guzzlehttp/psr7": "^1.6||^2.0",
-        "phpstan/phpstan": "^1.4.6.",
-        "phpstan/phpstan-phpunit": "^1.0.0",
-        "phpstan/phpstan-strict-rules": "^1.1.0",
-        "phpunit/phpunit": "^9.5.13",
-        "psr/http-factory": "^1.0",
-        "psr/simple-cache": "^1.0",
-        "symfony/cache": "^v5.0 || ^v6.0"
->>>>>>> 9a86c86f
     },
     "suggest": {
         "psr/http-client-implementation": "To use the storage functionnality which depends on PSR-18",
@@ -89,11 +76,7 @@
         "test": [
             "@phpunit",
             "@phpstan",
-<<<<<<< HEAD
-            "@phpcs"
-=======
             "@phpcs:fix"
->>>>>>> 9a86c86f
         ]
     },
     "scripts-descriptions": {
